from "matrix/matrix-common-clifwrap.h" import *
from "matrix/kaldi-vector-clifwrap.h" import *
from "matrix/kaldi-matrix-clifwrap.h" import *
from "matrix/packed-matrix-clifwrap.h" import *
from "matrix/sp-matrix-clifwrap.h" import *
from "matrix/matrix-ext.h" import *

from "matrix/tp-matrix.h":
  namespace `kaldi`:
    class `TpMatrix<float>` as TpMatrix(PackedMatrix):
      """Defines a triangular matrix)"""

      @add__init__
      def `TpMatrix` as new(self, r: int,
                            resize_type: MatrixResizeType = default)
        """Create a new matrix with r rows columns. If the resize_type is kSetZero,
           the new data will be zero. If the resize type is kUndefined,
           the new data will be undefined. Finally if the resize type is kCopyData,
           the new data will be the same as the old data in any shared positions,
           and zero elsewhere. stride_type defines how data will be read from memory,
           we advise to let it in its default value.

        Args:
            r(int): The number of rows
            c(int): The number of columns
            resize_type(MatrixResizeType): Determines the initial values of the vector.
            stride_type(MatrixStrideType): Determines how data are read from memery.
        """

      @add__init__
<<<<<<< HEAD
      def `TpMatrix` as NewWithOther(self, orig:TpMatrix)
        """Create a new triangular matrix by copying the elements
           of the triangular matrix orig

        Args:
            orig(TpMatrix): A triangular matrix
        """
=======
      def `TpMatrix` as new_with_other(self, orig:TpMatrix)
>>>>>>> 8ccd4a93

      # TODO:
      # def `TpMatrix` as WithCU(cu:CuTpMatrix)

      def `operator()` as get(self, r: int, c: int) -> float:
        """Indexing operator.
   
         Args:
             r(int): The row. Indexing starts from 0
             c(int): The column. Indexing starts from 0
   
         Returns:
             The value of the indexed element
         """

<<<<<<< HEAD
      def Cholesky(self, orig:SpMatrix)
        """Perform Cholesky decomposition on sparse matrix orig
           and store the lower triangular matrix on self.
        """

      def Invert(self)
        """Invert the matrix."""

      def InvertDouble(self)
        """Invert the matrix. The invereted matrix will have double precision."""
=======
      def `Cholesky` as cholesky(self, orig:SpMatrix)

      def `Invert` as invert(self):
        """Invert the matrix"""

      def `InvertDouble` as invert_double(self)
>>>>>>> 8ccd4a93

      def `Swap` as swap(self, other: TpMatrix):
        """Swap the contents of self with ``other''. Shllow swap.

        Args:
            other(TpMatrix): A triangular matrix.
        """

      def `Determinant` as determinant(self) -> float:
        """Return the determinant of the matrix."""

<<<<<<< HEAD
      def CopyFromMat(self, M:MatrixBase, Trans:MatrixTransposeType = default)
        Copies the lower triangle of M into self if MatrixTransposeType==kNoTrans.
        Copies the upper triangle of M into self if MatrixTransposeType==kTrans.
=======
      def `CopyFromMat` as copy_from_mat(self, M:MatrixBase, Trans:MatrixTransposeType = default)
>>>>>>> 8ccd4a93

      def `CopyFromTp` as copy_from_tp(self, other:TpMatrix):
        """Copy data from another triangular matrix of the same size

        Args:
            other(ToMatrix): The matrix to copy from.

        Raises:
            Error in case of dimension mismatch
        """

<<<<<<< HEAD
      def AddTp(self, alpha: float, M:TpMatrix)
        """Performs self = self+alpha*M.
 
        Args:
            alpha(float): A constant
            M(TpMatrix): A triangular matrix

        Raises:
            Error in case of dimentionality mismatch
        """
=======
      def `AddTp` as add_tp(self, alpha: float, M:TpMatrix)
>>>>>>> 8ccd4a93
<|MERGE_RESOLUTION|>--- conflicted
+++ resolved
@@ -28,17 +28,13 @@
         """
 
       @add__init__
-<<<<<<< HEAD
-      def `TpMatrix` as NewWithOther(self, orig:TpMatrix)
+      def `TpMatrix` as new_with_other(self, orig:TpMatrix)
         """Create a new triangular matrix by copying the elements
            of the triangular matrix orig
 
         Args:
             orig(TpMatrix): A triangular matrix
         """
-=======
-      def `TpMatrix` as new_with_other(self, orig:TpMatrix)
->>>>>>> 8ccd4a93
 
       # TODO:
       # def `TpMatrix` as WithCU(cu:CuTpMatrix)
@@ -54,25 +50,16 @@
              The value of the indexed element
          """
 
-<<<<<<< HEAD
-      def Cholesky(self, orig:SpMatrix)
+      def `Cholesky` as cholesky(self, orig:SpMatrix)
         """Perform Cholesky decomposition on sparse matrix orig
            and store the lower triangular matrix on self.
         """
-
-      def Invert(self)
-        """Invert the matrix."""
-
-      def InvertDouble(self)
-        """Invert the matrix. The invereted matrix will have double precision."""
-=======
-      def `Cholesky` as cholesky(self, orig:SpMatrix)
 
       def `Invert` as invert(self):
         """Invert the matrix"""
 
       def `InvertDouble` as invert_double(self)
->>>>>>> 8ccd4a93
+        """Invert the matrix. The invereted matrix will have double precision."""
 
       def `Swap` as swap(self, other: TpMatrix):
         """Swap the contents of self with ``other''. Shllow swap.
@@ -84,16 +71,21 @@
       def `Determinant` as determinant(self) -> float:
         """Return the determinant of the matrix."""
 
-<<<<<<< HEAD
-      def CopyFromMat(self, M:MatrixBase, Trans:MatrixTransposeType = default)
-        Copies the lower triangle of M into self if MatrixTransposeType==kNoTrans.
+      def `CopyFromMat` as copy_from_mat(self, M:MatrixBase, Trans:MatrixTransposeType = default)
+        """Copies the lower triangle of M into self if MatrixTransposeType==kNoTrans.
         Copies the upper triangle of M into self if MatrixTransposeType==kTrans.
-=======
-      def `CopyFromMat` as copy_from_mat(self, M:MatrixBase, Trans:MatrixTransposeType = default)
->>>>>>> 8ccd4a93
+
+        Args:
+            M(MatrixBase): A matrix
+            Trans(MatrixTransposeType): Determines transposition of M.
+                                        Default is kNoTrans.
+
+        Raises:
+            Error if M is not square or if dimensions of self and M are different.
+        """              
 
       def `CopyFromTp` as copy_from_tp(self, other:TpMatrix):
-        """Copy data from another triangular matrix of the same size
+        """Copy data from another triangular matrix of the same size.
 
         Args:
             other(ToMatrix): The matrix to copy from.
@@ -102,8 +94,7 @@
             Error in case of dimension mismatch
         """
 
-<<<<<<< HEAD
-      def AddTp(self, alpha: float, M:TpMatrix)
+      def `AddTp` as add_tp(self, alpha: float, M:TpMatrix)
         """Performs self = self+alpha*M.
  
         Args:
@@ -112,7 +103,4 @@
 
         Raises:
             Error in case of dimentionality mismatch
-        """
-=======
-      def `AddTp` as add_tp(self, alpha: float, M:TpMatrix)
->>>>>>> 8ccd4a93
+        """